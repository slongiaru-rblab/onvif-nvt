--- conflicted
+++ resolved
@@ -3,33 +3,6 @@
   xmlns:s="http://www.w3.org/2003/05/soap-envelope" 
   xmlns:xsi="http://www.w3.org/2001/XMLSchema-instance" 
   xmlns:xsd="http://www.w3.org/2001/XMLSchema" 
-<<<<<<< HEAD
-  xmlns:tt="http://www.onvif.org/ver10/schema" 
-  xmlns:ter="http://www.onvif.org/ver10/error" 
-  xmlns:wsa="http://www.w3.org/2005/08/addressing" 
-  xmlns:wsse="http://docs.oasis-open.org/wss/2004/01/oasis-200401-wss-wssecurity-secext-1.0.xsd" 
-  xmlns:wsu="http://docs.oasis-open.org/wss/2004/01/oasis-200401-wss-wssecurity-utility-1.0.xsd" 
-  xmlns:tds="http://www.onvif.org/ver10/device/wsdl" 
-  xmlns:tt="http://www.onvif.org/ver10/schema">
-  <s:Header>
-    <wsa:ReplyTo>
-      <wsa:Address>http://www.w3.org/2005/08/addressing/anonymous</wsa:Address>
-    </wsa:ReplyTo>
-    <wsse:Security s:mustUnderstand="1">
-      <wsu:Timestamp wsu:Id="Time">
-        <wsu:Created>2018-02-19T16:25:45.616Z</wsu:Created>
-        <wsu:Expires>2018-02-19T16:25:55.616Z</wsu:Expires>
-      </wsu:Timestamp>
-      <wsse:UsernameToken wsu:Id="User">
-        <wsse:Username>root</wsse:Username>
-        <wsse:Password Type="http://docs.oasis-open.org/wss/2004/01/oasis-200401-wss-username-token-profile-1.0#PasswordDigest">DxDWRJVgi1uwG4RBdOoTIRX4h2w=</wsse:Password>
-        <wsse:Nonce EncodingType="http://docs.oasis-open.org/wss/2004/01/oasis-200401-wss-soap-message-security-1.0#Base64Binary">wRYWMpYVupwye7UhBg1xiQ==</wsse:Nonce>
-        <wsu:Created 
-          xmlns="http://docs.oasis-open.org/wss/2004/01/oasis-200401-wss-wssecurity-utility-1.0.xsd">2018-02-19T16:25:45.616Z
-        </wsu:Created>
-      </wsse:UsernameToken>
-    </wsse:Security>
-=======
   xmlns:wsa="http://www.w3.org/2005/08/addressing" 
   xmlns:wsse="http://docs.oasis-open.org/wss/2004/01/oasis-200401-wss-wssecurity-secext-1.0.xsd" 
   xmlns:wsu="http://docs.oasis-open.org/wss/2004/01/oasis-200401-wss-wssecurity-utility-1.0.xsd" 
@@ -48,7 +21,6 @@
         </Created>
       </UsernameToken>
     </Security>
->>>>>>> 666dce91
   </s:Header>
   <s:Body>
     <tds:GetNTP/>
