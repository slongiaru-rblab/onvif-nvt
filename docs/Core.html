--- conflicted
+++ resolved
@@ -689,158 +689,6 @@
     
 
     
-    <h4 class="name" id="getCACertificates"><span class="type-signature"></span>getCACertificates<span class="signature">(callback<span class="signature-attributes">opt</span>)</span><span class="type-signature"></span></h4>
-    
-
-    
-
-
-
-<div class="description">
-    CA certificates will be loaded into a device and be used for the sake of following two cases.<br>
-The one is for the purpose of TLS client authentication in TLS server function. The other one
-is for the purpose of Authentication Server authentication in IEEE 802.1X function. This
-operation gets all CA certificates loaded into a device. A device that supports either TLS client
-authentication or IEEE 802.1X shall support this command and the returned certificates shall
-be encoded using ASN.1 [X.681], [X.682], [X.683] DER [X.690] encoding rules.
-</div>
-
-
-
-
-
-
-
-
-
-    <h5>Parameters:</h5>
-    
-
-<table class="params">
-    <thead>
-    <tr>
-        
-        <th>Name</th>
-        
-
-        <th>Type</th>
-
-        
-        <th>Attributes</th>
-        
-
-        
-
-        <th class="last">Description</th>
-    </tr>
-    </thead>
-
-    <tbody>
-    
-
-        <tr>
-            
-                <td class="name"><code>callback</code></td>
-            
-
-            <td class="type">
-            
-                
-<span class="param-type"><a href="global.html#callback">callback</a></span>
-
-
-            
-            </td>
-
-            
-                <td class="attributes">
-                
-                    &lt;optional><br>
-                
-
-                
-
-                
-                </td>
-            
-
-            
-
-            <td class="description last">Optional callback, instead of a Promise.</td>
-        </tr>
-
-    
-    </tbody>
-</table>
-
-
-
-
-
-
-<dl class="details">
-
-    
-
-    
-
-    
-
-    
-
-    
-
-    
-
-    
-
-    
-
-    
-
-    
-
-    
-
-    
-
-    
-    <dt class="tag-source">Source:</dt>
-    <dd class="tag-source"><ul class="dummy"><li>
-        <a href="modules_core.js.html">modules/core.js</a>, <a href="modules_core.js.html#line1411">line 1411</a>
-    </li></ul></dd>
-    
-
-    
-
-    
-
-    
-</dl>
-
-
-
-
-
-
-
-
-
-
-
-
-
-
-
-
-
-
-        
-            
-
-    
-
-    
     <h4 class="name" id="getCapabilities"><span class="type-signature"></span>getCapabilities<span class="signature">(callback<span class="signature-attributes">opt</span>)</span><span class="type-signature"></span></h4>
     
 
@@ -957,11 +805,7 @@
     
     <dt class="tag-source">Source:</dt>
     <dd class="tag-source"><ul class="dummy"><li>
-<<<<<<< HEAD
-        <a href="modules_core.js.html">modules/core.js</a>, <a href="modules_core.js.html#line280">line 280</a>
-=======
         <a href="modules_core.js.html">modules/core.js</a>, <a href="modules_core.js.html#line283">line 283</a>
->>>>>>> 666dce91
     </li></ul></dd>
     
 
@@ -1114,11 +958,7 @@
     
     <dt class="tag-source">Source:</dt>
     <dd class="tag-source"><ul class="dummy"><li>
-<<<<<<< HEAD
-        <a href="modules_core.js.html">modules/core.js</a>, <a href="modules_core.js.html#line1398">line 1398</a>
-=======
         <a href="modules_core.js.html">modules/core.js</a>, <a href="modules_core.js.html#line1401">line 1401</a>
->>>>>>> 666dce91
     </li></ul></dd>
     
 
@@ -1267,11 +1107,7 @@
     
     <dt class="tag-source">Source:</dt>
     <dd class="tag-source"><ul class="dummy"><li>
-<<<<<<< HEAD
-        <a href="modules_core.js.html">modules/core.js</a>, <a href="modules_core.js.html#line1421">line 1421</a>
-=======
         <a href="modules_core.js.html">modules/core.js</a>, <a href="modules_core.js.html#line1424">line 1424</a>
->>>>>>> 666dce91
     </li></ul></dd>
     
 
@@ -1420,11 +1256,7 @@
     
     <dt class="tag-source">Source:</dt>
     <dd class="tag-source"><ul class="dummy"><li>
-<<<<<<< HEAD
-        <a href="modules_core.js.html">modules/core.js</a>, <a href="modules_core.js.html#line1443">line 1443</a>
-=======
         <a href="modules_core.js.html">modules/core.js</a>, <a href="modules_core.js.html#line1446">line 1446</a>
->>>>>>> 666dce91
     </li></ul></dd>
     
 
@@ -1573,11 +1405,7 @@
     
     <dt class="tag-source">Source:</dt>
     <dd class="tag-source"><ul class="dummy"><li>
-<<<<<<< HEAD
-        <a href="modules_core.js.html">modules/core.js</a>, <a href="modules_core.js.html#line931">line 931</a>
-=======
         <a href="modules_core.js.html">modules/core.js</a>, <a href="modules_core.js.html#line934">line 934</a>
->>>>>>> 666dce91
     </li></ul></dd>
     
 
@@ -1724,11 +1552,7 @@
     
     <dt class="tag-source">Source:</dt>
     <dd class="tag-source"><ul class="dummy"><li>
-<<<<<<< HEAD
-        <a href="modules_core.js.html">modules/core.js</a>, <a href="modules_core.js.html#line1223">line 1223</a>
-=======
         <a href="modules_core.js.html">modules/core.js</a>, <a href="modules_core.js.html#line1226">line 1226</a>
->>>>>>> 666dce91
     </li></ul></dd>
     
 
@@ -1876,11 +1700,7 @@
     
     <dt class="tag-source">Source:</dt>
     <dd class="tag-source"><ul class="dummy"><li>
-<<<<<<< HEAD
-        <a href="modules_core.js.html">modules/core.js</a>, <a href="modules_core.js.html#line397">line 397</a>
-=======
         <a href="modules_core.js.html">modules/core.js</a>, <a href="modules_core.js.html#line400">line 400</a>
->>>>>>> 666dce91
     </li></ul></dd>
     
 
@@ -1928,7 +1748,6 @@
 Dot1X capability.<br>
 Regardless of whether the 802.1X method in the retrieved configuration has a password or
 not, the device shall not include the Password element in the response.
-<<<<<<< HEAD
 </div>
 
 
@@ -2064,7 +1883,7 @@
     
     <dt class="tag-source">Source:</dt>
     <dd class="tag-source"><ul class="dummy"><li>
-        <a href="modules_core.js.html">modules/core.js</a>, <a href="modules_core.js.html#line1332">line 1332</a>
+        <a href="modules_core.js.html">modules/core.js</a>, <a href="modules_core.js.html#line1335">line 1335</a>
     </li></ul></dd>
     
 
@@ -2113,8 +1932,6 @@
 Dot1X capability.<br>
 Regardless of whether the 802.1X method in the retrieved configuration has a password or
 not, the device shall not include the Password element in the response.
-=======
->>>>>>> 666dce91
 </div>
 
 
@@ -2152,37 +1969,6 @@
 
         <tr>
             
-                <td class="name"><code>dot1XConfigurationToken</code></td>
-            
-
-            <td class="type">
-            
-                
-<span class="param-type">string</span>
-
-
-            
-            </td>
-
-            
-                <td class="attributes">
-                
-
-                
-
-                
-                </td>
-            
-
-            
-
-            <td class="description last">Dot1XConfigurationToken [ReferenceToken]</td>
-        </tr>
-
-    
-
-        <tr>
-            
                 <td class="name"><code>callback</code></td>
             
 
@@ -2250,11 +2036,7 @@
     
     <dt class="tag-source">Source:</dt>
     <dd class="tag-source"><ul class="dummy"><li>
-<<<<<<< HEAD
-        <a href="modules_core.js.html">modules/core.js</a>, <a href="modules_core.js.html#line1372">line 1372</a>
-=======
-        <a href="modules_core.js.html">modules/core.js</a>, <a href="modules_core.js.html#line1335">line 1335</a>
->>>>>>> 666dce91
+        <a href="modules_core.js.html">modules/core.js</a>, <a href="modules_core.js.html#line1375">line 1375</a>
     </li></ul></dd>
     
 
@@ -2288,11 +2070,7 @@
     
 
     
-<<<<<<< HEAD
     <h4 class="name" id="getDot11Capabilities"><span class="type-signature"></span>getDot11Capabilities<span class="signature">(callback<span class="signature-attributes">opt</span>)</span><span class="type-signature"></span></h4>
-=======
-    <h4 class="name" id="getDot1XConfigurations"><span class="type-signature"></span>getDot1XConfigurations<span class="signature">(callback<span class="signature-attributes">opt</span>)</span><span class="type-signature"></span></h4>
->>>>>>> 666dce91
     
 
     
@@ -2300,18 +2078,8 @@
 
 
 <div class="description">
-<<<<<<< HEAD
     This operation returns the IEEE802.11 capabilities. The device shall support this operation.<br>
 <strong>Not all do.</strong>
-=======
-    This operation gets all the existing IEEE 802.1X configuration parameter sets from the device.<br>
-The device shall respond with all the IEEE 802.1X configurations so that the client can get to
-know how many IEEE 802.1X configurations are existing and how they are configured.<br>
-The device shall support this command if support for IEEE 802.1X is signaled via the Security
-Dot1X capability.<br>
-Regardless of whether the 802.1X method in the retrieved configuration has a password or
-not, the device shall not include the Password element in the response.
->>>>>>> 666dce91
 </div>
 
 
@@ -2416,11 +2184,7 @@
     
     <dt class="tag-source">Source:</dt>
     <dd class="tag-source"><ul class="dummy"><li>
-<<<<<<< HEAD
-        <a href="modules_core.js.html">modules/core.js</a>, <a href="modules_core.js.html#line841">line 841</a>
-=======
-        <a href="modules_core.js.html">modules/core.js</a>, <a href="modules_core.js.html#line1375">line 1375</a>
->>>>>>> 666dce91
+        <a href="modules_core.js.html">modules/core.js</a>, <a href="modules_core.js.html#line844">line 844</a>
     </li></ul></dd>
     
 
@@ -2454,11 +2218,7 @@
     
 
     
-<<<<<<< HEAD
     <h4 class="name" id="getDot11Status"><span class="type-signature"></span>getDot11Status<span class="signature">(interfaceToken, callback<span class="signature-attributes">opt</span>)</span><span class="type-signature"></span></h4>
-=======
-    <h4 class="name" id="getDot11Capabilities"><span class="type-signature"></span>getDot11Capabilities<span class="signature">(callback<span class="signature-attributes">opt</span>)</span><span class="type-signature"></span></h4>
->>>>>>> 666dce91
     
 
     
@@ -2466,11 +2226,7 @@
 
 
 <div class="description">
-<<<<<<< HEAD
     This operation returns the status of a wireless network interface. The device shall support this command.<br>
-=======
-    This operation returns the IEEE802.11 capabilities. The device shall support this operation.<br>
->>>>>>> 666dce91
 <strong>Not all do.</strong>
 </div>
 
@@ -2607,11 +2363,7 @@
     
     <dt class="tag-source">Source:</dt>
     <dd class="tag-source"><ul class="dummy"><li>
-<<<<<<< HEAD
-        <a href="modules_core.js.html">modules/core.js</a>, <a href="modules_core.js.html#line851">line 851</a>
-=======
-        <a href="modules_core.js.html">modules/core.js</a>, <a href="modules_core.js.html#line844">line 844</a>
->>>>>>> 666dce91
+        <a href="modules_core.js.html">modules/core.js</a>, <a href="modules_core.js.html#line854">line 854</a>
     </li></ul></dd>
     
 
@@ -2645,11 +2397,7 @@
     
 
     
-<<<<<<< HEAD
     <h4 class="name" id="getDPAddresses"><span class="type-signature"></span>getDPAddresses<span class="signature">(callback<span class="signature-attributes">opt</span>)</span><span class="type-signature"></span></h4>
-=======
-    <h4 class="name" id="getDot11Status"><span class="type-signature"></span>getDot11Status<span class="signature">(interfaceToken, callback<span class="signature-attributes">opt</span>)</span><span class="type-signature"></span></h4>
->>>>>>> 666dce91
     
 
     
@@ -2657,12 +2405,7 @@
 
 
 <div class="description">
-<<<<<<< HEAD
     This operation gets the remote DP address or addresses from a device. If the device supports remote discovery, as specified in Section 7.4, the device shall support retrieval of the remote DP address(es) through the GetDPAddresses command.
-=======
-    This operation returns the status of a wireless network interface. The device shall support this command.<br>
-<strong>Not all do.</strong>
->>>>>>> 666dce91
 </div>
 
 
@@ -2700,37 +2443,6 @@
 
         <tr>
             
-                <td class="name"><code>interfaceToken</code></td>
-            
-
-            <td class="type">
-            
-                
-<span class="param-type">string</span>
-
-
-            
-            </td>
-
-            
-                <td class="attributes">
-                
-
-                
-
-                
-                </td>
-            
-
-            
-
-            <td class="description last">Network reference token.</td>
-        </tr>
-
-    
-
-        <tr>
-            
                 <td class="name"><code>callback</code></td>
             
 
@@ -2798,11 +2510,7 @@
     
     <dt class="tag-source">Source:</dt>
     <dd class="tag-source"><ul class="dummy"><li>
-<<<<<<< HEAD
-        <a href="modules_core.js.html">modules/core.js</a>, <a href="modules_core.js.html#line1251">line 1251</a>
-=======
-        <a href="modules_core.js.html">modules/core.js</a>, <a href="modules_core.js.html#line854">line 854</a>
->>>>>>> 666dce91
+        <a href="modules_core.js.html">modules/core.js</a>, <a href="modules_core.js.html#line1254">line 1254</a>
     </li></ul></dd>
     
 
@@ -2836,11 +2544,7 @@
     
 
     
-<<<<<<< HEAD
     <h4 class="name" id="getDynamicDNS"><span class="type-signature"></span>getDynamicDNS<span class="signature">(callback<span class="signature-attributes">opt</span>)</span><span class="type-signature"></span></h4>
-=======
-    <h4 class="name" id="getDPAddresses"><span class="type-signature"></span>getDPAddresses<span class="signature">(callback<span class="signature-attributes">opt</span>)</span><span class="type-signature"></span></h4>
->>>>>>> 666dce91
     
 
     
@@ -2848,13 +2552,9 @@
 
 
 <div class="description">
-<<<<<<< HEAD
     This operation gets the dynamic DNS settings from a device. If the device supports dynamic
 DNS as specified in [RFC 2136] and [RFC 4702], it shall be possible to get the type, name
 and TTL through the GetDynamicDNS command
-=======
-    This operation gets the remote DP address or addresses from a device. If the device supports remote discovery, as specified in Section 7.4, the device shall support retrieval of the remote DP address(es) through the GetDPAddresses command.
->>>>>>> 666dce91
 </div>
 
 
@@ -2892,172 +2592,6 @@
 
         <tr>
             
-                <td class="name"><code>callback</code></td>
-            
-
-            <td class="type">
-            
-                
-<span class="param-type"><a href="global.html#callback">callback</a></span>
-
-
-            
-            </td>
-
-            
-                <td class="attributes">
-                
-                    &lt;optional><br>
-                
-
-                
-
-                
-                </td>
-            
-
-            
-
-            <td class="description last">Optional callback, instead of a Promise.</td>
-        </tr>
-
-    
-    </tbody>
-</table>
-
-
-
-
-
-
-<dl class="details">
-
-    
-
-    
-
-    
-
-    
-
-    
-
-    
-
-    
-
-    
-
-    
-
-    
-
-    
-
-    
-
-    
-    <dt class="tag-source">Source:</dt>
-    <dd class="tag-source"><ul class="dummy"><li>
-<<<<<<< HEAD
-        <a href="modules_core.js.html">modules/core.js</a>, <a href="modules_core.js.html#line678">line 678</a>
-=======
-        <a href="modules_core.js.html">modules/core.js</a>, <a href="modules_core.js.html#line1254">line 1254</a>
->>>>>>> 666dce91
-    </li></ul></dd>
-    
-
-    
-
-    
-
-    
-</dl>
-
-
-
-
-
-
-
-
-
-
-
-
-
-
-
-
-
-
-        
-            
-
-    
-
-    
-<<<<<<< HEAD
-    <h4 class="name" id="getEndpointReference"><span class="type-signature"></span>getEndpointReference<span class="signature">(callback<span class="signature-attributes">opt</span>)</span><span class="type-signature"></span></h4>
-=======
-    <h4 class="name" id="getDynamicDNS"><span class="type-signature"></span>getDynamicDNS<span class="signature">(callback<span class="signature-attributes">opt</span>)</span><span class="type-signature"></span></h4>
->>>>>>> 666dce91
-    
-
-    
-
-
-
-<div class="description">
-<<<<<<< HEAD
-    A client can ask for the device service endpoint reference address property that can be used
-to derive the password equivalent for remote user operation. The device should support the
-GetEndpointReference command returning the address property of the device service
-endpoint reference.
-=======
-    This operation gets the dynamic DNS settings from a device. If the device supports dynamic
-DNS as specified in [RFC 2136] and [RFC 4702], it shall be possible to get the type, name
-and TTL through the GetDynamicDNS command
->>>>>>> 666dce91
-</div>
-
-
-
-
-
-
-
-
-
-    <h5>Parameters:</h5>
-    
-
-<table class="params">
-    <thead>
-    <tr>
-        
-        <th>Name</th>
-        
-
-        <th>Type</th>
-
-        
-        <th>Attributes</th>
-        
-
-        
-
-        <th class="last">Description</th>
-    </tr>
-    </thead>
-
-    <tbody>
-    
-
-        <tr>
-            
-<<<<<<< HEAD
-=======
                 <td class="name"><code>callback</code></td>
             
 
@@ -3208,7 +2742,6 @@
 
         <tr>
             
->>>>>>> 666dce91
                 <td class="name"><code>callback</code></td>
             
 
@@ -3276,11 +2809,7 @@
     
     <dt class="tag-source">Source:</dt>
     <dd class="tag-source"><ul class="dummy"><li>
-<<<<<<< HEAD
-        <a href="modules_core.js.html">modules/core.js</a>, <a href="modules_core.js.html#line1507">line 1507</a>
-=======
         <a href="modules_core.js.html">modules/core.js</a>, <a href="modules_core.js.html#line1510">line 1510</a>
->>>>>>> 666dce91
     </li></ul></dd>
     
 
@@ -3429,11 +2958,7 @@
     
     <dt class="tag-source">Source:</dt>
     <dd class="tag-source"><ul class="dummy"><li>
-<<<<<<< HEAD
-        <a href="modules_core.js.html">modules/core.js</a>, <a href="modules_core.js.html#line1203">line 1203</a>
-=======
         <a href="modules_core.js.html">modules/core.js</a>, <a href="modules_core.js.html#line1206">line 1206</a>
->>>>>>> 666dce91
     </li></ul></dd>
     
 
@@ -3581,11 +3106,7 @@
     
     <dt class="tag-source">Source:</dt>
     <dd class="tag-source"><ul class="dummy"><li>
-<<<<<<< HEAD
-        <a href="modules_core.js.html">modules/core.js</a>, <a href="modules_core.js.html#line309">line 309</a>
-=======
         <a href="modules_core.js.html">modules/core.js</a>, <a href="modules_core.js.html#line312">line 312</a>
->>>>>>> 666dce91
     </li></ul></dd>
     
 
@@ -3732,11 +3253,7 @@
     
     <dt class="tag-source">Source:</dt>
     <dd class="tag-source"><ul class="dummy"><li>
-<<<<<<< HEAD
-        <a href="modules_core.js.html">modules/core.js</a>, <a href="modules_core.js.html#line814">line 814</a>
-=======
         <a href="modules_core.js.html">modules/core.js</a>, <a href="modules_core.js.html#line817">line 817</a>
->>>>>>> 666dce91
     </li></ul></dd>
     
 
@@ -3883,11 +3400,7 @@
     
     <dt class="tag-source">Source:</dt>
     <dd class="tag-source"><ul class="dummy"><li>
-<<<<<<< HEAD
-        <a href="modules_core.js.html">modules/core.js</a>, <a href="modules_core.js.html#line785">line 785</a>
-=======
         <a href="modules_core.js.html">modules/core.js</a>, <a href="modules_core.js.html#line788">line 788</a>
->>>>>>> 666dce91
     </li></ul></dd>
     
 
@@ -4034,11 +3547,7 @@
     
     <dt class="tag-source">Source:</dt>
     <dd class="tag-source"><ul class="dummy"><li>
-<<<<<<< HEAD
-        <a href="modules_core.js.html">modules/core.js</a>, <a href="modules_core.js.html#line757">line 757</a>
-=======
         <a href="modules_core.js.html">modules/core.js</a>, <a href="modules_core.js.html#line760">line 760</a>
->>>>>>> 666dce91
     </li></ul></dd>
     
 
@@ -4185,11 +3694,7 @@
     
     <dt class="tag-source">Source:</dt>
     <dd class="tag-source"><ul class="dummy"><li>
-<<<<<<< HEAD
-        <a href="modules_core.js.html">modules/core.js</a>, <a href="modules_core.js.html#line771">line 771</a>
-=======
         <a href="modules_core.js.html">modules/core.js</a>, <a href="modules_core.js.html#line774">line 774</a>
->>>>>>> 666dce91
     </li></ul></dd>
     
 
@@ -4337,11 +3842,7 @@
     
     <dt class="tag-source">Source:</dt>
     <dd class="tag-source"><ul class="dummy"><li>
-<<<<<<< HEAD
-        <a href="modules_core.js.html">modules/core.js</a>, <a href="modules_core.js.html#line563">line 563</a>
-=======
         <a href="modules_core.js.html">modules/core.js</a>, <a href="modules_core.js.html#line566">line 566</a>
->>>>>>> 666dce91
     </li></ul></dd>
     
 
@@ -4488,11 +3989,7 @@
     
     <dt class="tag-source">Source:</dt>
     <dd class="tag-source"><ul class="dummy"><li>
-<<<<<<< HEAD
-        <a href="modules_core.js.html">modules/core.js</a>, <a href="modules_core.js.html#line1515">line 1515</a>
-=======
         <a href="modules_core.js.html">modules/core.js</a>, <a href="modules_core.js.html#line1518">line 1518</a>
->>>>>>> 666dce91
     </li></ul></dd>
     
 
@@ -4639,11 +4136,7 @@
     
     <dt class="tag-source">Source:</dt>
     <dd class="tag-source"><ul class="dummy"><li>
-<<<<<<< HEAD
-        <a href="modules_core.js.html">modules/core.js</a>, <a href="modules_core.js.html#line1237">line 1237</a>
-=======
         <a href="modules_core.js.html">modules/core.js</a>, <a href="modules_core.js.html#line1240">line 1240</a>
->>>>>>> 666dce91
     </li></ul></dd>
     
 
@@ -4793,11 +4286,7 @@
     
     <dt class="tag-source">Source:</dt>
     <dd class="tag-source"><ul class="dummy"><li>
-<<<<<<< HEAD
-        <a href="modules_core.js.html">modules/core.js</a>, <a href="modules_core.js.html#line1490">line 1490</a>
-=======
         <a href="modules_core.js.html">modules/core.js</a>, <a href="modules_core.js.html#line1493">line 1493</a>
->>>>>>> 666dce91
     </li></ul></dd>
     
 
@@ -8729,11 +8218,7 @@
 <br class="clear">
 
 <footer>
-<<<<<<< HEAD
-    Documentation generated by <a href="https://github.com/jsdoc3/jsdoc">JSDoc 3.5.5</a> on Mon Feb 19 2018 08:40:35 GMT-0700 (MST)
-=======
     Documentation generated by <a href="https://github.com/jsdoc3/jsdoc">JSDoc 3.5.5</a> on Wed Feb 21 2018 09:05:01 GMT-0700 (MST)
->>>>>>> 666dce91
 </footer>
 
 <script> prettyPrint(); </script>
