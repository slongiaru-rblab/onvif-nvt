--- conflicted
+++ resolved
@@ -45,11 +45,7 @@
 const runCore = true
 const runPtz = true
 const runMedia = true
-<<<<<<< HEAD
-const runEvents = true
-=======
 const runAnalytics = true
->>>>>>> 666dce91
 const runSnapshot = false
 const runReboot = false
 const runBackup = false
@@ -67,11 +63,7 @@
   runCore,
   runPtz,
   runMedia,
-<<<<<<< HEAD
-  runEvents,
-=======
   runAnalytics,
->>>>>>> 666dce91
   runSnapshot,
   runReboot,
   runBackup
